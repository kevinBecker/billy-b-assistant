--- conflicted
+++ resolved
@@ -336,27 +336,6 @@
                             await self.ws.send(json.dumps({"type": "response.create"}))
                     else:
                         print(f"⚠️ Failed to parse HA response: {ha_response}")
-<<<<<<< HEAD
-                        await self.ws.send(json.dumps({
-                            "type": "conversation.item.create",
-                            "item": {
-                                "type": "message",
-                                "role": "user",
-                                "content": [{"type": "input_text", "text": "Home Assistant didn't understand the request."}]
-                            }
-                        }))
-                        await self.ws.send(json.dumps({"type": "response.create"}))
-
-
-        if data["type"] == "response.done":
-            error = data.get("status_details", {}).get("error")
-            if error:
-                error_type = error.get("type")
-                error_message = error.get("message", "Unknown error")
-                print(f"\n❌ OpenAI API Error [{error_type}]: {error_message}")
-            else:
-                print("\n✿ Assistant response complete.")
-=======
                         async with self.ws_lock:
                             await self.ws.send(
                                 json.dumps({
@@ -376,8 +355,13 @@
                             await self.ws.send(json.dumps({"type": "response.create"}))
 
         elif data["type"] == "response.done":
-            print("\n✿ Assistant response complete.")
->>>>>>> 7edccfb7
+            error = data.get("status_details", {}).get("error")
+            if error:
+                error_type = error.get("type")
+                error_message = error.get("message", "Unknown error")
+                print(f"\n❌ OpenAI API Error [{error_type}]: {error_message}")
+            else:
+                print("\n✿ Assistant response complete.")
 
             if not TEXT_ONLY_MODE:
                 await asyncio.to_thread(audio.playback_queue.join)
@@ -417,14 +401,9 @@
                 bar = '█' * filled + '-' * (bar_len - filled)
                 print(
                     f"\r👂 {MIC_TIMEOUT_SECONDS}s timeout: [{bar}] {elapsed:.1f}s "
-<<<<<<< HEAD
-                    f"| Mic Volume: {self.last_rms:.4f} / Threshold: {SILENCE_THRESHOLD:.4f}",
-                    end='', flush=True
-=======
-                    f"| RMS: {self.last_rms:.4f} / Threshold: {SILENCE_THRESHOLD:.4f}",
+                    f"| Mic Volume:: {self.last_rms:.4f} / Threshold: {SILENCE_THRESHOLD:.4f}",
                     end='',
                     flush=True,
->>>>>>> 7edccfb7
                 )
 
                 if now - last_tail_move > 1.0:
